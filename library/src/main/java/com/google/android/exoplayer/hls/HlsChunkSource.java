/*
 * Copyright (C) 2014 The Android Open Source Project
 *
 * Licensed under the Apache License, Version 2.0 (the "License");
 * you may not use this file except in compliance with the License.
 * You may obtain a copy of the License at
 *
 *      http://www.apache.org/licenses/LICENSE-2.0
 *
 * Unless required by applicable law or agreed to in writing, software
 * distributed under the License is distributed on an "AS IS" BASIS,
 * WITHOUT WARRANTIES OR CONDITIONS OF ANY KIND, either express or implied.
 * See the License for the specific language governing permissions and
 * limitations under the License.
 */
package com.google.android.exoplayer.hls;

import com.google.android.exoplayer.C;
import com.google.android.exoplayer.MediaFormat;
<<<<<<< HEAD
import com.google.android.exoplayer.hls.parser.AdtsExtractor;
import com.google.android.exoplayer.hls.parser.HlsExtractor;
import com.google.android.exoplayer.hls.parser.TsExtractor;
import com.google.android.exoplayer.upstream.Aes128DataSource;
=======
import com.google.android.exoplayer.audio.AudioCapabilities;
import com.google.android.exoplayer.chunk.BaseChunkSampleSourceEventListener;
import com.google.android.exoplayer.chunk.Chunk;
import com.google.android.exoplayer.chunk.DataChunk;
import com.google.android.exoplayer.chunk.Format;
import com.google.android.exoplayer.extractor.Extractor;
import com.google.android.exoplayer.extractor.ts.AdtsExtractor;
import com.google.android.exoplayer.extractor.ts.TsExtractor;
>>>>>>> 5ca5df0b
import com.google.android.exoplayer.upstream.BandwidthMeter;
import com.google.android.exoplayer.upstream.DataSource;
import com.google.android.exoplayer.upstream.DataSpec;
import com.google.android.exoplayer.upstream.HttpDataSource.InvalidResponseCodeException;
import com.google.android.exoplayer.util.Assertions;
import com.google.android.exoplayer.util.UriUtil;
import com.google.android.exoplayer.util.Util;

import android.net.Uri;
import android.os.SystemClock;
import android.text.TextUtils;
import android.util.Log;

import java.io.ByteArrayInputStream;
import java.io.IOException;
import java.math.BigInteger;
import java.util.ArrayList;
import java.util.Arrays;
import java.util.Collections;
import java.util.List;
import java.util.Locale;

/**
 * A temporary test source of HLS chunks.
 * <p>
 * TODO: Figure out whether this should merge with the chunk package, or whether the hls
 * implementation is going to naturally diverge.
 */
public class HlsChunkSource {

  /**
   * Interface definition for a callback to be notified of {@link HlsChunkSource} events.
   */
  public interface EventListener extends BaseChunkSampleSourceEventListener {}

  /**
   * Adaptive switching is disabled.
   * <p>
   * The initially selected variant will be used throughout playback.
   */
  public static final int ADAPTIVE_MODE_NONE = 0;

  /**
   * Adaptive switches splice overlapping segments of the old and new variants.
   * <p>
   * When performing a switch from one variant to another, overlapping segments will be requested
   * from both the old and new variants. These segments will then be spliced together, allowing
   * a seamless switch from one variant to another even if keyframes are misaligned or if keyframes
   * are not positioned at the start of each segment.
   * <p>
   * Note that where it can be guaranteed that the source content has keyframes positioned at the
   * start of each segment, {@link #ADAPTIVE_MODE_ABRUPT} should always be used in preference to
   * this mode.
   */
  public static final int ADAPTIVE_MODE_SPLICE = 1;

  /**
   * Adaptive switches are performed at segment boundaries.
   * <p>
   * For this mode to perform seamless switches, the source content is required to have keyframes
   * positioned at the start of each segment. If this is not the case a visual discontinuity may
   * be experienced when switching from one variant to another.
   * <p>
   * Note that where it can be guaranteed that the source content does have keyframes positioned at
   * the start of each segment, this mode should always be used in preference to
   * {@link #ADAPTIVE_MODE_SPLICE} because it requires fetching less data.
   */
  public static final int ADAPTIVE_MODE_ABRUPT = 3;

  /**
   * The default minimum duration of media that needs to be buffered for a switch to a higher
   * quality variant to be considered.
   */
  public static final long DEFAULT_MIN_BUFFER_TO_SWITCH_UP_MS = 5000;

  /**
   * The default maximum duration of media that needs to be buffered for a switch to a lower
   * quality variant to be considered.
   */
  public static final long DEFAULT_MAX_BUFFER_TO_SWITCH_DOWN_MS = 20000;

  /**
   * The default time for which a media playlist should be blacklisted.
   */
  public static final long DEFAULT_PLAYLIST_BLACKLIST_MS = 60000;

  private static final String TAG = "HlsChunkSource";
  private static final String AAC_FILE_EXTENSION = ".aac";
  private static final float BANDWIDTH_FRACTION = 0.8f;

  private final DataSource dataSource;
  private final HlsPlaylistParser playlistParser;
  private final List<Variant> variants;
  private final Format[] enabledFormats;
  private final BandwidthMeter bandwidthMeter;
  private final int adaptiveMode;
  private final String baseUri;
  private final int maxWidth;
  private final int maxHeight;
  private final long minBufferDurationToSwitchUpUs;
  private final long maxBufferDurationToSwitchDownUs;
  private final AudioCapabilities audioCapabilities;

  /* package */ byte[] scratchSpace;
  /* package */ final HlsMediaPlaylist[] mediaPlaylists;
  /* package */ final long[] mediaPlaylistBlacklistTimesMs;
  /* package */ final long[] lastMediaPlaylistLoadTimesMs;
  /* package */ boolean live;
  /* package */ long durationUs;

  private int formatIndex;
  private Uri encryptionKeyUri;
  private byte[] encryptionKey;
  private String encryptionIvString;
  private byte[] encryptionIv;

  public HlsChunkSource(DataSource dataSource, String playlistUrl, HlsPlaylist playlist,
      BandwidthMeter bandwidthMeter, int[] variantIndices, int adaptiveMode,
      AudioCapabilities audioCapabilities) {
    this(dataSource, playlistUrl, playlist, bandwidthMeter, variantIndices, adaptiveMode,
        DEFAULT_MIN_BUFFER_TO_SWITCH_UP_MS, DEFAULT_MAX_BUFFER_TO_SWITCH_DOWN_MS,
        audioCapabilities);
  }

  /**
   * @param dataSource A {@link DataSource} suitable for loading the media data.
   * @param playlistUrl The playlist URL.
   * @param playlist The hls playlist.
   * @param bandwidthMeter provides an estimate of the currently available bandwidth.
   * @param variantIndices If {@code playlist} is a {@link HlsMasterPlaylist}, the subset of variant
   *     indices to consider, or null to consider all of the variants. For other playlist types
   *     this parameter is ignored.
   * @param adaptiveMode The mode for switching from one variant to another. One of
   *     {@link #ADAPTIVE_MODE_NONE}, {@link #ADAPTIVE_MODE_ABRUPT} and
   *     {@link #ADAPTIVE_MODE_SPLICE}.
   * @param minBufferDurationToSwitchUpMs The minimum duration of media that needs to be buffered
   *     for a switch to a higher quality variant to be considered.
   * @param maxBufferDurationToSwitchDownMs The maximum duration of media that needs to be buffered
   *     for a switch to a lower quality variant to be considered.
   * @param audioCapabilities The audio capabilities for playback on this device, or {@code null} if
   *     the default capabilities should be assumed.
   */
  public HlsChunkSource(DataSource dataSource, String playlistUrl, HlsPlaylist playlist,
      BandwidthMeter bandwidthMeter, int[] variantIndices, int adaptiveMode,
      long minBufferDurationToSwitchUpMs, long maxBufferDurationToSwitchDownMs,
      AudioCapabilities audioCapabilities) {
    this.dataSource = dataSource;
    this.bandwidthMeter = bandwidthMeter;
    this.adaptiveMode = adaptiveMode;
    this.audioCapabilities = audioCapabilities;
    minBufferDurationToSwitchUpUs = minBufferDurationToSwitchUpMs * 1000;
    maxBufferDurationToSwitchDownUs = maxBufferDurationToSwitchDownMs * 1000;
    baseUri = playlist.baseUri;
    playlistParser = new HlsPlaylistParser();

    if (playlist.type == HlsPlaylist.TYPE_MEDIA) {
      variants = Collections.singletonList(new Variant(0, playlistUrl, 0, null, -1, -1));
      variantIndices = null;
      mediaPlaylists = new HlsMediaPlaylist[1];
      mediaPlaylistBlacklistTimesMs = new long[1];
      lastMediaPlaylistLoadTimesMs = new long[1];
      setMediaPlaylist(0, (HlsMediaPlaylist) playlist);
    } else {
      variants = ((HlsMasterPlaylist) playlist).variants;
      int variantCount = variants.size();
      mediaPlaylists = new HlsMediaPlaylist[variantCount];
      mediaPlaylistBlacklistTimesMs = new long[variantCount];
      lastMediaPlaylistLoadTimesMs = new long[variantCount];
    }

    enabledFormats = buildEnabledFormats(variants, variantIndices);

    int maxWidth = -1;
    int maxHeight = -1;
    // Select the first variant from the master playlist that's enabled.
    int minEnabledVariantIndex = Integer.MAX_VALUE;
    for (int i = 0; i < enabledFormats.length; i++) {
      int variantIndex = getVariantIndex(enabledFormats[i]);
      if (variantIndex < minEnabledVariantIndex) {
        minEnabledVariantIndex = variantIndex;
        formatIndex = i;
      }
      maxWidth = Math.max(enabledFormats[i].width, maxWidth);
      maxHeight = Math.max(enabledFormats[i].height, maxHeight);
    }
    // TODO: We should allow the default values to be passed through the constructor.
    this.maxWidth = maxWidth > 0 ? maxWidth : 1920;
    this.maxHeight = maxHeight > 0 ? maxHeight : 1080;
  }

  public long getDurationUs() {
    return live ? C.UNKNOWN_TIME_US : durationUs;
  }

  /**
   * Adaptive implementations must set the maximum video dimensions on the supplied
   * {@link MediaFormat}. Other implementations do nothing.
   * <p>
   * Only called when the source is enabled.
   *
   * @param out The {@link MediaFormat} on which the maximum video dimensions should be set.
   */
  public void getMaxVideoDimensions(MediaFormat out) {
    out.setMaxVideoDimensions(maxWidth, maxHeight);
  }

  /**
   * Returns the next {@link Chunk} that should be loaded.
   *
   * @param previousTsChunk The previously loaded chunk that the next chunk should follow.
   * @param seekPositionUs If there is no previous chunk, this parameter must specify the seek
   *     position. If there is a previous chunk then this parameter is ignored.
   * @param playbackPositionUs The current playback position.
   * @return The next chunk to load.
   */
  public Chunk getChunkOperation(TsChunk previousTsChunk, long seekPositionUs,
      long playbackPositionUs) {
    int nextFormatIndex;
    boolean switchingVariantSpliced;
    if (adaptiveMode == ADAPTIVE_MODE_NONE) {
      nextFormatIndex = formatIndex;
      switchingVariantSpliced = false;
    } else {
      nextFormatIndex = getNextFormatIndex(previousTsChunk, playbackPositionUs);
      switchingVariantSpliced = nextFormatIndex != formatIndex
          && adaptiveMode == ADAPTIVE_MODE_SPLICE;
    }

    int variantIndex = getVariantIndex(enabledFormats[nextFormatIndex]);
    HlsMediaPlaylist mediaPlaylist = mediaPlaylists[variantIndex];
    if (mediaPlaylist == null) {
      // We don't have the media playlist for the next variant. Request it now.
      return newMediaPlaylistChunk(variantIndex);
    }

    formatIndex = nextFormatIndex;
    int chunkMediaSequence = 0;
    boolean liveDiscontinuity = false;
    if (live) {
      if (previousTsChunk == null) {
        chunkMediaSequence = getLiveStartChunkMediaSequence(variantIndex);
      } else {
        chunkMediaSequence = switchingVariantSpliced
            ? previousTsChunk.chunkIndex : previousTsChunk.chunkIndex + 1;
        if (chunkMediaSequence < mediaPlaylist.mediaSequence) {
          // If the chunk is no longer in the playlist. Skip ahead and start again.
          chunkMediaSequence = getLiveStartChunkMediaSequence(variantIndex);
          liveDiscontinuity = true;
        }
      }
    } else {
      // Not live.
      if (previousTsChunk == null) {
        chunkMediaSequence = Util.binarySearchFloor(mediaPlaylist.segments, seekPositionUs, true,
            true) + mediaPlaylist.mediaSequence;
      } else {
        chunkMediaSequence = switchingVariantSpliced
            ? previousTsChunk.chunkIndex : previousTsChunk.chunkIndex + 1;
      }
    }

    int chunkIndex = chunkMediaSequence - mediaPlaylist.mediaSequence;
    if (chunkIndex >= mediaPlaylist.segments.size()) {
      if (mediaPlaylist.live && shouldRerequestMediaPlaylist(variantIndex)) {
        return newMediaPlaylistChunk(variantIndex);
      } else {
        return null;
      }
    }

    HlsMediaPlaylist.Segment segment = mediaPlaylist.segments.get(chunkIndex);
    Uri chunkUri = UriUtil.resolveToUri(mediaPlaylist.baseUri, segment.url);

    // Check if encryption is specified.
    if (segment.isEncrypted) {
      Uri keyUri = UriUtil.resolveToUri(mediaPlaylist.baseUri, segment.encryptionKeyUri);
      if (!keyUri.equals(encryptionKeyUri)) {
        // Encryption is specified and the key has changed.
        Chunk toReturn = newEncryptionKeyChunk(keyUri, segment.encryptionIV);
        return toReturn;
      }
      if (!Util.areEqual(segment.encryptionIV, encryptionIvString)) {
        setEncryptionData(keyUri, segment.encryptionIV, encryptionKey);
      }
    } else {
      clearEncryptionData();
    }

    // Configure the data source and spec for the chunk.
    DataSpec dataSpec = new DataSpec(chunkUri, segment.byterangeOffset, segment.byterangeLength,
        null);

    // Compute start and end times, and the sequence number of the next chunk.
    long startTimeUs;
    if (live) {
      if (previousTsChunk == null) {
        startTimeUs = 0;
      } else if (switchingVariantSpliced) {
        startTimeUs = previousTsChunk.startTimeUs;
      } else {
        startTimeUs = previousTsChunk.endTimeUs;
      }
    } else /* Not live */ {
      startTimeUs = segment.startTimeUs;
    }
    long endTimeUs = startTimeUs + (long) (segment.durationSecs * C.MICROS_PER_SECOND);
    boolean isLastChunk = !mediaPlaylist.live && chunkIndex == mediaPlaylist.segments.size() - 1;
    int trigger = Chunk.TRIGGER_UNSPECIFIED;
    Format format = enabledFormats[formatIndex];

    // Configure the extractor that will read the chunk.
<<<<<<< HEAD
    HlsExtractor extractor;
    if (previousTsChunk == null || segment.discontinuity || switchingVariant || liveDiscontinuity) {
      extractor = chunkUri.getLastPathSegment().endsWith(AAC_FILE_EXTENSION)
          ? new AdtsExtractor(switchingVariantSpliced, startTimeUs, bufferPool)
          : new TsExtractor(switchingVariantSpliced, startTimeUs, bufferPool);
=======
    HlsExtractorWrapper extractorWrapper;
    if (previousTsChunk == null || segment.discontinuity || !format.equals(previousTsChunk.format)
        || liveDiscontinuity) {
      Extractor extractor = chunkUri.getLastPathSegment().endsWith(AAC_FILE_EXTENSION)
          ? new AdtsExtractor(startTimeUs)
          : new TsExtractor(startTimeUs, audioCapabilities);
      extractorWrapper = new HlsExtractorWrapper(trigger, format, startTimeUs, extractor,
          switchingVariantSpliced);
>>>>>>> 5ca5df0b
    } else {
      extractorWrapper = previousTsChunk.extractorWrapper;
    }

    return new TsChunk(dataSource, dataSpec, trigger, format, startTimeUs, endTimeUs,
        chunkMediaSequence, isLastChunk, extractorWrapper, encryptionKey,
        encryptionIv);
  }

  /**
   * Invoked when the {@link HlsSampleSource} has finished loading a chunk obtained from this
   * source.
   *
   * @param chunk The chunk whose load has been completed.
   */
  public void onChunkLoadCompleted(Chunk chunk) {
    if (chunk instanceof MediaPlaylistChunk) {
      MediaPlaylistChunk mediaPlaylistChunk = (MediaPlaylistChunk) chunk;
      scratchSpace = mediaPlaylistChunk.getDataHolder();
      setMediaPlaylist(mediaPlaylistChunk.variantIndex, mediaPlaylistChunk.getResult());
    } else if (chunk instanceof EncryptionKeyChunk) {
      EncryptionKeyChunk encryptionKeyChunk = (EncryptionKeyChunk) chunk;
      scratchSpace = encryptionKeyChunk.getDataHolder();
      setEncryptionData(encryptionKeyChunk.dataSpec.uri, encryptionKeyChunk.iv,
          encryptionKeyChunk.getResult());
    }
  }

  /**
   * Invoked when the {@link HlsSampleSource} encounters an error loading a chunk obtained from
   * this source.
   *
   * @param chunk The chunk whose load encountered the error.
   * @param e The error.
   * @return True if the error was handled by the source. False otherwise.
   */
  public boolean onChunkLoadError(Chunk chunk, IOException e) {
    if (chunk.bytesLoaded() == 0 && (chunk instanceof MediaPlaylistChunk)
        && (e instanceof InvalidResponseCodeException)) {
      InvalidResponseCodeException responseCodeException = (InvalidResponseCodeException) e;
      int responseCode = responseCodeException.responseCode;
      if (responseCode == 404 || responseCode == 410) {
        MediaPlaylistChunk playlistChunk = (MediaPlaylistChunk) chunk;
        mediaPlaylistBlacklistTimesMs[playlistChunk.variantIndex] = SystemClock.elapsedRealtime();
        if (!allPlaylistsBlacklisted()) {
          // We've handled the 404/410 by blacklisting the playlist.
          Log.w(TAG, "Blacklisted playlist (" + responseCode + "): "
              + playlistChunk.dataSpec.uri);
          return true;
        } else {
          // This was the last non-blacklisted playlist. Don't blacklist it.
          Log.w(TAG, "Final playlist not blacklisted (" + responseCode + "): "
              + playlistChunk.dataSpec.uri);
          mediaPlaylistBlacklistTimesMs[playlistChunk.variantIndex] = 0;
          return false;
        }
      }
    }
    return false;
  }

  private int getNextFormatIndex(TsChunk previousTsChunk, long playbackPositionUs) {
    clearStaleBlacklistedPlaylists();
    if (previousTsChunk == null) {
      // Don't consider switching if we don't have a previous chunk.
      return formatIndex;
    }
    long bitrateEstimate = bandwidthMeter.getBitrateEstimate();
    if (bitrateEstimate == BandwidthMeter.NO_ESTIMATE) {
      // Don't consider switching if we don't have a bandwidth estimate.
      return formatIndex;
    }
    int idealFormatIndex = getFormatIndexForBandwidth(
        (int) (bitrateEstimate * BANDWIDTH_FRACTION));
    if (idealFormatIndex == formatIndex) {
      // We're already using the ideal format.
      return formatIndex;
    }
    // We're not using the ideal format for the available bandwidth, but only switch if the
    // conditions are appropriate.
    long bufferedPositionUs = adaptiveMode == ADAPTIVE_MODE_SPLICE ? previousTsChunk.startTimeUs
        : previousTsChunk.endTimeUs;
    long bufferedUs = bufferedPositionUs - playbackPositionUs;
    if (mediaPlaylistBlacklistTimesMs[formatIndex] != 0
        || (idealFormatIndex > formatIndex && bufferedUs < maxBufferDurationToSwitchDownUs)
        || (idealFormatIndex < formatIndex && bufferedUs > minBufferDurationToSwitchUpUs)) {
      // Switch format.
      return idealFormatIndex;
    }
    // Stick with the current format for now.
    return formatIndex;
  }

  private int getFormatIndexForBandwidth(int bitrate) {
    int lowestQualityEnabledFormatIndex = -1;
    for (int i = 0; i < enabledFormats.length; i++) {
      int variantIndex = getVariantIndex(enabledFormats[i]);
      if (mediaPlaylistBlacklistTimesMs[variantIndex] == 0) {
        if (enabledFormats[i].bitrate <= bitrate) {
          return i;
        }
        lowestQualityEnabledFormatIndex = i;
      }
    }
    // At least one format should always be enabled.
    Assertions.checkState(lowestQualityEnabledFormatIndex != -1);
    return lowestQualityEnabledFormatIndex;
  }

  private boolean shouldRerequestMediaPlaylist(int variantIndex) {
    // Don't re-request media playlist more often than one-half of the target duration.
    HlsMediaPlaylist mediaPlaylist = mediaPlaylists[variantIndex];
    long timeSinceLastMediaPlaylistLoadMs =
        SystemClock.elapsedRealtime() - lastMediaPlaylistLoadTimesMs[variantIndex];
    return timeSinceLastMediaPlaylistLoadMs >= (mediaPlaylist.targetDurationSecs * 1000) / 2;
  }

  private int getLiveStartChunkMediaSequence(int variantIndex) {
    // For live start playback from the third chunk from the end.
    HlsMediaPlaylist mediaPlaylist = mediaPlaylists[variantIndex];
    int chunkIndex = mediaPlaylist.segments.size() > 3 ? mediaPlaylist.segments.size() - 3 : 0;
    return chunkIndex + mediaPlaylist.mediaSequence;
  }

  private MediaPlaylistChunk newMediaPlaylistChunk(int variantIndex) {
    Uri mediaPlaylistUri = UriUtil.resolveToUri(baseUri, variants.get(variantIndex).url);
    DataSpec dataSpec = new DataSpec(mediaPlaylistUri, 0, C.LENGTH_UNBOUNDED, null,
        DataSpec.FLAG_ALLOW_GZIP);
    return new MediaPlaylistChunk(dataSource, dataSpec, scratchSpace, playlistParser, variantIndex,
        mediaPlaylistUri.toString());
  }

  private EncryptionKeyChunk newEncryptionKeyChunk(Uri keyUri, String iv) {
    DataSpec dataSpec = new DataSpec(keyUri, 0, C.LENGTH_UNBOUNDED, null, DataSpec.FLAG_ALLOW_GZIP);
    return new EncryptionKeyChunk(dataSource, dataSpec, scratchSpace, iv);
  }

  /* package */ void setEncryptionData(Uri keyUri, String iv, byte[] secretKey) {
    String trimmedIv;
    if (iv.toLowerCase(Locale.getDefault()).startsWith("0x")) {
      trimmedIv = iv.substring(2);
    } else {
      trimmedIv = iv;
    }

    byte[] ivData = new BigInteger(trimmedIv, 16).toByteArray();
    byte[] ivDataWithPadding = new byte[16];
    int offset = ivData.length > 16 ? ivData.length - 16 : 0;
    System.arraycopy(ivData, offset, ivDataWithPadding, ivDataWithPadding.length - ivData.length
        + offset, ivData.length - offset);

    encryptionKeyUri = keyUri;
    encryptionKey = secretKey;
    encryptionIvString = iv;
    encryptionIv = ivDataWithPadding;
  }

  private void clearEncryptionData() {
    encryptionKeyUri = null;
    encryptionKey = null;
    encryptionIvString = null;
    encryptionIv = null;
  }

  /* package */ void setMediaPlaylist(int variantIndex, HlsMediaPlaylist mediaPlaylist) {
    lastMediaPlaylistLoadTimesMs[variantIndex] = SystemClock.elapsedRealtime();
    mediaPlaylists[variantIndex] = mediaPlaylist;
    live |= mediaPlaylist.live;
    durationUs = mediaPlaylist.durationUs;
  }

  private static Format[] buildEnabledFormats(List<Variant> variants, int[] variantIndices) {
    ArrayList<Variant> enabledVariants = new ArrayList<Variant>();
    if (variantIndices != null) {
      for (int i = 0; i < variantIndices.length; i++) {
        enabledVariants.add(variants.get(variantIndices[i]));
      }
    } else {
      // If variantIndices is null then all variants are initially considered.
      enabledVariants.addAll(variants);
    }

    ArrayList<Variant> definiteVideoVariants = new ArrayList<Variant>();
    ArrayList<Variant> definiteAudioOnlyVariants = new ArrayList<Variant>();
    for (int i = 0; i < enabledVariants.size(); i++) {
      Variant variant = enabledVariants.get(i);
      if (variant.format.height > 0 || variantHasExplicitCodecWithPrefix(variant, "avc")) {
        definiteVideoVariants.add(variant);
      } else if (variantHasExplicitCodecWithPrefix(variant, "mp4a")) {
        definiteAudioOnlyVariants.add(variant);
      }
    }

    if (!definiteVideoVariants.isEmpty()) {
      // We've identified some variants as definitely containing video. Assume variants within the
      // master playlist are marked consistently, and hence that we have the full set. Filter out
      // any other variants, which are likely to be audio only.
      enabledVariants = definiteVideoVariants;
    } else if (definiteAudioOnlyVariants.size() < enabledVariants.size()) {
      // We've identified some variants, but not all, as being audio only. Filter them out to leave
      // the remaining variants, which are likely to contain video.
      enabledVariants.removeAll(definiteAudioOnlyVariants);
    } else {
      // Leave the enabled variants unchanged. They're likely either all video or all audio.
    }

    Format[] enabledFormats = new Format[enabledVariants.size()];
    for (int i = 0; i < enabledFormats.length; i++) {
      enabledFormats[i] = enabledVariants.get(i).format;
    }

    Arrays.sort(enabledFormats, new Format.DecreasingBandwidthComparator());
    return enabledFormats;
  }

  private static boolean variantHasExplicitCodecWithPrefix(Variant variant, String prefix) {
    String codecs = variant.format.codecs;
    if (TextUtils.isEmpty(codecs)) {
      return false;
    }
    String[] codecArray = codecs.split("(\\s*,\\s*)|(\\s*$)");
    for (int i = 0; i < codecArray.length; i++) {
      if (codecArray[i].startsWith(prefix)) {
        return true;
      }
    }
    return false;
  }

  private boolean allPlaylistsBlacklisted() {
    for (int i = 0; i < mediaPlaylistBlacklistTimesMs.length; i++) {
      if (mediaPlaylistBlacklistTimesMs[i] == 0) {
        return false;
      }
    }
    return true;
  }

  private void clearStaleBlacklistedPlaylists() {
    long currentTime = SystemClock.elapsedRealtime();
    for (int i = 0; i < mediaPlaylistBlacklistTimesMs.length; i++) {
      if (mediaPlaylistBlacklistTimesMs[i] != 0
          && currentTime - mediaPlaylistBlacklistTimesMs[i] > DEFAULT_PLAYLIST_BLACKLIST_MS) {
        mediaPlaylistBlacklistTimesMs[i] = 0;
      }
    }
  }

  private int getVariantIndex(Format format) {
    for (int i = 0; i < variants.size(); i++) {
      if (variants.get(i).format.equals(format)) {
        return i;
      }
    }
    // Should never happen.
    throw new IllegalStateException("Invalid format: " + format);
  }

  private static class MediaPlaylistChunk extends DataChunk {

    public final int variantIndex;

    private final HlsPlaylistParser playlistParser;
    private final String playlistUrl;

    private HlsMediaPlaylist result;

    public MediaPlaylistChunk(DataSource dataSource, DataSpec dataSpec, byte[] scratchSpace,
        HlsPlaylistParser playlistParser, int variantIndex, String playlistUrl) {
      super(dataSource, dataSpec, Chunk.TYPE_MANIFEST, Chunk.TRIGGER_UNSPECIFIED, null,
          scratchSpace);
      this.variantIndex = variantIndex;
      this.playlistParser = playlistParser;
      this.playlistUrl = playlistUrl;
    }

    @Override
    protected void consume(byte[] data, int limit) throws IOException {
      result = (HlsMediaPlaylist) playlistParser.parse(playlistUrl,
          new ByteArrayInputStream(data, 0, limit));
    }

    public HlsMediaPlaylist getResult() {
      return result;
    }

  }

  private static class EncryptionKeyChunk extends DataChunk {

    public final String iv;

    private byte[] result;

    public EncryptionKeyChunk(DataSource dataSource, DataSpec dataSpec, byte[] scratchSpace,
        String iv) {
      super(dataSource, dataSpec, Chunk.TYPE_DRM, Chunk.TRIGGER_UNSPECIFIED, null, scratchSpace);
      this.iv = iv;
    }

    @Override
    protected void consume(byte[] data, int limit) throws IOException {
      result = Arrays.copyOf(data, limit);
    }

    public byte[] getResult() {
      return result;
    }

  }

}<|MERGE_RESOLUTION|>--- conflicted
+++ resolved
@@ -17,12 +17,6 @@
 
 import com.google.android.exoplayer.C;
 import com.google.android.exoplayer.MediaFormat;
-<<<<<<< HEAD
-import com.google.android.exoplayer.hls.parser.AdtsExtractor;
-import com.google.android.exoplayer.hls.parser.HlsExtractor;
-import com.google.android.exoplayer.hls.parser.TsExtractor;
-import com.google.android.exoplayer.upstream.Aes128DataSource;
-=======
 import com.google.android.exoplayer.audio.AudioCapabilities;
 import com.google.android.exoplayer.chunk.BaseChunkSampleSourceEventListener;
 import com.google.android.exoplayer.chunk.Chunk;
@@ -31,7 +25,6 @@
 import com.google.android.exoplayer.extractor.Extractor;
 import com.google.android.exoplayer.extractor.ts.AdtsExtractor;
 import com.google.android.exoplayer.extractor.ts.TsExtractor;
->>>>>>> 5ca5df0b
 import com.google.android.exoplayer.upstream.BandwidthMeter;
 import com.google.android.exoplayer.upstream.DataSource;
 import com.google.android.exoplayer.upstream.DataSpec;
@@ -343,13 +336,6 @@
     Format format = enabledFormats[formatIndex];
 
     // Configure the extractor that will read the chunk.
-<<<<<<< HEAD
-    HlsExtractor extractor;
-    if (previousTsChunk == null || segment.discontinuity || switchingVariant || liveDiscontinuity) {
-      extractor = chunkUri.getLastPathSegment().endsWith(AAC_FILE_EXTENSION)
-          ? new AdtsExtractor(switchingVariantSpliced, startTimeUs, bufferPool)
-          : new TsExtractor(switchingVariantSpliced, startTimeUs, bufferPool);
-=======
     HlsExtractorWrapper extractorWrapper;
     if (previousTsChunk == null || segment.discontinuity || !format.equals(previousTsChunk.format)
         || liveDiscontinuity) {
@@ -358,7 +344,6 @@
           : new TsExtractor(startTimeUs, audioCapabilities);
       extractorWrapper = new HlsExtractorWrapper(trigger, format, startTimeUs, extractor,
           switchingVariantSpliced);
->>>>>>> 5ca5df0b
     } else {
       extractorWrapper = previousTsChunk.extractorWrapper;
     }
